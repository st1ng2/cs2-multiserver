#! /bin/bash
## vim: noet:sw=0:sts=0:ts=4

# (C) 2016-2017 Maximilian Wende <dasisdormax@mailbox.org>
#
# This file is licensed under the Apache License 2.0. For more information,
# see the LICENSE file or visit: http://www.apache.org/licenses/LICENSE-2.0




Core.Server::registerCommands () {
	simpleCommand "Core.Server::requestStart" start launch
	simpleCommand "Core.Server::requestStop" stop
	simpleCommand "Core.Server::requestRestart" restart
	simpleCommand "Core.Server::printStatus" status
	simpleCommand "Core.Server::attachToConsole" console attach

	greedyCommand "Core.Server::sendCommand" send exec execute
}




################################# STATUS QUERY #################################

# Returns true, if the server wrapper is running
#               (the server may be running or updating)
Core.Server::isRunning () {
	[[ -e "$SOCKET" ]] && tmux -S "$SOCKET" has-session
} >/dev/null 2>&1


# Returns true, if the server wrapper is running and waits for an update to finish
Core.Server::isUpdating () {
	Core.Server::isRunning && [[ ! $(tmux -S "$SOCKET" list-windows) =~ $APP-server ]]
}




########################### SERVER CONTROL FUNCTIONS ###########################

Core.Server::requestStart () {

	log <<< ""
	requireRunnableInstance || return

	Core.Server::isRunning && info <<-EOF && return
			$INSTANCE_TEXT is already running! Try entering your server's
			console using **$THIS_COMMAND @$INSTANCE console**.
		EOF

	log <<< "Starting $INSTANCE_TEXT ..."

	# Load instance configuration
	::hookable App::buildLaunchCommand || return
	LAUNCH_DIR="${LAUNCH_DIR-"$INSTANCE_DIR"}"
	LAUNCH_CMD_REDACTED=$(echo "$LAUNCH_CMD" | sed -E 's/[0-9a-fA-F]{10,}([0-9a-fA-F]{6})/******\1/g')

	info <<< "Server working directory: **$LAUNCH_DIR**"
	info <<< "Server launch command:"
	fmt -w67 <<< "$LAUNCH_CMD_REDACTED" | sed 's/^/        /' | catinfo

	cat > "$TMPDIR/server-start.sh"   <<-EOF
			#! /bin/bash
			$(declare -f timestamp)
			cd "$LAUNCH_DIR"
			unbuffer -p $LAUNCH_CMD | tee "$LOGDIR/\$(timestamp)-server.log"
			echo \$? > "$TMPDIR/server.exit-code"
		EOF

	cat > "$TMPDIR/server-control.sh" <<-EOF
			#! /bin/bash
			APP="$APP"
			THIS_DIR="$THIS_DIR"
			INSTANCE="$INSTANCE"
			MSM_LOGFILE="$INSTANCE_DIR/msm.d/log/$(timestamp)-controller.log"
			. "\$THIS_DIR/program/server-control.sh" && main
		EOF

	# LAUNCH! (in tmux)

<<<<<<< HEAD
	tmux -f "$THIS_DIR/cfg/tmux.conf" -S "$SOCKET" new-session -n "server-control" -s "$APP@$INSTANCE" -d /bin/bash "$INSTANCE_DIR/msm.d/tmp/server-control.sh"
=======
	tmux -f "$THIS_DIR/tmux.conf" -S "$SOCKET" new-session -n "server-control" -s "$APP@$INSTANCE" /bin/bash "$INSTANCE_DIR/msm.d/tmp/server-control.sh" \; detach
>>>>>>> 31ff0fa2

	success <<-EOF
		**$INSTANCE_TEXT** started successfully!

		Use **$THIS_COMMAND @$INSTANCE console** to enter the game's console.
	EOF
}


Core.Server::requestStop () {

	log <<< ""

	if Core.Server::isRunning; then
		out <<< "Stopping $INSTANCE_TEXT ..."

		DEADLINE="$(( $(date +%s) + 30 ))"
		echo "$DEADLINE" > "$TMPDIR/stop"
		# Give 30 seconds to stop 'softly'
		while Core.Server::isRunning && (( $(date +%s) < DEADLINE )); do
			sleep 1
		done

		rm "$TMPDIR/stop"

		# If it hasn't stopped yet, the server will be stopped the hard way now
		kill-tmux

		success <<< "Stopped **$INSTANCE_TEXT**."
	else
		info <<< "$INSTANCE_TEXT is already stopped."
	fi
}


Core.Server::requestRestart () {
	Core.Server::requestStop
	Core.Server::requestStart
}

Core.Server::printStatus () {

	log <<< ""
	requireRunnableInstance || return

	if ! Core.Server::isRunning; then
		info <<< "$INSTANCE_TEXT is STOPPED."
		return
	fi

	if Core.Server::isUpdating; then
		info <<< "$INSTANCE_TEXT is currently UPDATING."
		return
	fi

	info <<< "$INSTANCE_TEXT is RUNNING."
}


# Switch to the game's console running in tmux
Core.Server::attachToConsole () {

	log <<< ""
	requireRunnableInstance || return

	out <<< "Connecting to $INSTANCE_TEXT ..."

	if    Core.Server::isUpdating; then
		tmux -S "$SOCKET" attach
	elif  Core.Server::isRunning;  then
		tmux -S "$SOCKET" attach -t ":$APP-server"
	else
		error <<-EOF
			**$INSTANCE_TEXT** is not running! Start your server using
			**$THIS_COMMAND @$INSTANCE start** and try again.
		EOF
	fi
}


Core.Server::sendCommand () {
	if [[ $@ ]]; then
		log <<< ""
		requireRunnableInstance || return
		Core.Server::isRunning && ! Core.Server::isUpdating || {
			error <<< "**$INSTANCE_TEXT** is not running!"
			return
		}

		local args="$(quote "$@")"
		log <<< "Sending the following command to $INSTANCE_TEXT:"
		log <<< "    $args"

		echo "$args" | tmux-send -t ":$APP-server"
	fi
}<|MERGE_RESOLUTION|>--- conflicted
+++ resolved
@@ -81,11 +81,7 @@
 
 	# LAUNCH! (in tmux)
 
-<<<<<<< HEAD
-	tmux -f "$THIS_DIR/cfg/tmux.conf" -S "$SOCKET" new-session -n "server-control" -s "$APP@$INSTANCE" -d /bin/bash "$INSTANCE_DIR/msm.d/tmp/server-control.sh"
-=======
-	tmux -f "$THIS_DIR/tmux.conf" -S "$SOCKET" new-session -n "server-control" -s "$APP@$INSTANCE" /bin/bash "$INSTANCE_DIR/msm.d/tmp/server-control.sh" \; detach
->>>>>>> 31ff0fa2
+	tmux -f "$THIS_DIR/tmux.conf" -S "$SOCKET" new-session -n "server-control" -s "$APP@$INSTANCE" -d /bin/bash "$INSTANCE_DIR/msm.d/tmp/server-control.sh"
 
 	success <<-EOF
 		**$INSTANCE_TEXT** started successfully!
