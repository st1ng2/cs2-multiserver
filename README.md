# CS:GO *Multi* Server Manager (MSM)

Launch and set up **Counter-Strike: Global Offensive** Dedicated Servers.




## About this project

*csgo-multiserver* is an administration tool for CS:GO that helps you with the setup, configuration and control of your server(s).

Being specifically designed for LAN environments, it allows you to control many servers running on multiple machines simultaneously. In addition, multiple server instances can share the same base files, saving your precious disk space and bandwidth.

*csgo-multiserver* started as a fork of [csgo-server-launcher](https://github.com/crazy-max/csgo-server-launcher), but by now, all features have been rewritten by scratch.

### About Release 2.0

This is a large update to *csgo-multiserver* with updated configuration and instance directories. Also, this adds experimental support for workshop maps and sourcemod automation.

While a basic migration script is included, there is still a chance of breaks when upgrading from v1.0, so **make backups before upgrading**. You can find the original version in the [v1 branch](https://github.com/dasisdormax/csgo-multiserver/tree/v1).

If you run into trouble or have a suggestion for extra features, feel free to open an issue or fork and work on *csgo-multiserver* yourself.




## Currently working features

* The basics
	* SteamCMD and Game Installation, checking for and performing updates
	* CS:GO Server instance creation
	* Instance-specific server configuration (using config files)
	* Running a server basically works (Including logging)! Yay!
* Advanced features
	* Hosting workshop collections
	* Copying and controlling instances over the network
	* Sourcemod installation, configuration and plugin management (Please report outdated / missing plugins)




## The vision / planned features

The emphasis is on **MULTI**

* **_MULTIPLE_ USERS**: An admin-client system for sharing the base installation. Thus, the same files do not have to be downloaded and stored multiple times.
* **_MULTIPLE_ INSTANCES**: Each game server instance shares the base files, but has its own configuration. Multiple instances can run on a system simultaneously.
* **_MULTIPLE_ CONFIGURATIONS**: Different gamemodes (like competitive/deathmatch/surfing) that can be chosen when starting the server

Additional ideas:

* While the _MULTI_ features are the highlight, managing a single server for yourself should be just as easy.
* Game configuration upon launch with environment variables. Possible features:
	- Mapcycle generator (as `MAPS` variable)
	- automatic team assignment (as `TEAM_T` and `TEAM_CT` variable)




## Requirements

These scripts run in `bash` in _Linux_ or _WSL2_ for Windows, and require several typical and some less common utilities installed. Also remember that SteamCMD requires the 32-bit support libraries for your system, as described on [its Wiki page](https://developer.valvesoftware.com/wiki/SteamCMD#Linux).

<<<<<<< HEAD
On Ubuntu 22.04.1 LTS, try:
=======
Also remember that SteamCMD and your game server are 32-bit applications, so you'll have to install the respective 32-bit support libraries! ([see also here](https://developer.valvesoftware.com/wiki/SteamCMD#Linux), on Ubuntu/Debian 64 Bit try: `sudo apt install lib32gcc1 lib32stdc++6`)
>>>>>>> 87946c7a

```
sudo apt install lib32gcc-s1 lib32stdc++6 jq unzip inotify-tools expect
```

If you run a different Linux distribution, the commands and package names may differ. If you need to install additional applications, the script will tell you which commands are unavailable.

Also, you need a Steam account that owns the game to create a CS:GO dedicated server. Follow the instructions on the first launch of your instance to register your server; otherwise, players from the internet won't be able to connect.




## Configuration and Environment Variables

The main configuration file will be placed in `~/msm.d`. It will set up all the important environment variables.

* **ADMIN** - Name of the user that 'controls' the installation
* **INSTALL_DIR** - The directory of the base installation. In **ADMIN**'s control.
* **DEFAULT\_INSTANCE** - The instance to work on if no specific is selected

The server settings themselves are instance-specific and can be configured in `~/msm.d/csgo/cfg/inst/$INSTANCE/server.conf`. Most importantly, you should check and set the `GSLT`, `IP` and `PORT` variables for every new instance.




## Installation

#### Steps for the server administrator

1. (Optional, if you want to use installation sharing) Create a separate _admin_ user (__NOT root__, usually called _steam_) that controls SteamCMD and the base installation. You can, of course, be your own admin.
2. Use `git clone https://github.com/dasisdormax/csgo-multiserver.git` to clone this repository to whatever place you like (preferably within the admin's home directory ~admin). Make sure this directory and all files in it are readable to all users who will use this script.
3. For easier invocation of the main script (just by typing `csgo-server` in your terminal), create a symlink with the following command: `ln -s /path/to/csgo-multiserver/msm /usr/local/bin/csgo-server`
4. As the admin user (__NOT root__), try `csgo-server setup`. This will guide you through creating the initial configuration.
5. Install updates or the server itself as the admin user with `csgo-server update` (possibly automated by cron)
 
#### Steps for the individual user

Note that individual servers are called _instances_. These share most of the files (like maps, textures, etc.) with the base installation, but can have their own configurations. The special command `@instance-name` selects the instance to run the future commands on. The command `@` without an instance name selects the base installation.

It is, though, not required to create a separate instance if you do not intend to run more than one server on the machine. You can simply run the base installation if you want to.

1. If this is the first time the script is used on the current account, type `csgo-server setup` and follow the instructions to import the configuration from the admin.
2. (If applicable) Create your own instance (a fork of the base installation) named _myinstance_ using `csgo-server @... create`.




## Usage, when fully set up

* `csgo-server @... ( start | stop | restart )` to start/stop/restart the given server instance. The server will run in the background in a separate tmux environment. Please note that the selected _admin_ can stop the server to perform updates without nasty effects.
* `csgo-server @... exec ...` to execute some command in the server's console
* `csgo-server @... console` to access the in-game console (= attach to the tmux environment) to manually enter commands. You can return to your original shell (detach) by typing CTRL-D, a frozen server can be killed using CTRL-K.
* `csgo-server help`




## License

Apache License 2.0. I chose it because I specifically want to allow others to build services based on this script. Of course, I would still appreciate if improvements and fixes could make it back here.

__Be aware that the original csgo-server-launcher by crazy is licensed under the LGPLv3__, which still applies to earlier states of this repository. The license change has been marked with the tags __lgpl-until-here__ and __apache2-from-here__. Since the license change, crazy's code has been fully replaced by own code.<|MERGE_RESOLUTION|>--- conflicted
+++ resolved
@@ -59,13 +59,7 @@
 
 ## Requirements
 
-These scripts run in `bash` in _Linux_ or _WSL2_ for Windows, and require several typical and some less common utilities installed. Also remember that SteamCMD requires the 32-bit support libraries for your system, as described on [its Wiki page](https://developer.valvesoftware.com/wiki/SteamCMD#Linux).
-
-<<<<<<< HEAD
-On Ubuntu 22.04.1 LTS, try:
-=======
-Also remember that SteamCMD and your game server are 32-bit applications, so you'll have to install the respective 32-bit support libraries! ([see also here](https://developer.valvesoftware.com/wiki/SteamCMD#Linux), on Ubuntu/Debian 64 Bit try: `sudo apt install lib32gcc1 lib32stdc++6`)
->>>>>>> 87946c7a
+These scripts run in `bash` in _Linux_ or _WSL2_ for Windows, and require several typical and some less common utilities installed. Also note that SteamCMD and your game server are 32-bit applications, so you'll have to install the 32-bit support libraries for your system, as described on [the SteamCMD Wiki page](https://developer.valvesoftware.com/wiki/SteamCMD#Linux).
 
 ```
 sudo apt install lib32gcc-s1 lib32stdc++6 jq unzip inotify-tools expect
